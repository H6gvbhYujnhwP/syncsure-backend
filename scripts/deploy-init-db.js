import { pool } from "../db.js";
import fs from "fs";
import path from "path";
import { fileURLToPath } from "url";

const __filename = fileURLToPath(import.meta.url);
const __dirname = path.dirname(__filename);

export async function initializeDatabase() {
  try {
    console.log("🔄 Initializing database schema...");
    
    // Read the schema SQL file
    const schemaPath = path.join(__dirname, "../sql/schema.sql");
    const schemaSql = fs.readFileSync(schemaPath, "utf8");
    
<<<<<<< HEAD
    // Execute the entire schema in one query (FIXED!)
    // This prevents splitting PostgreSQL functions with dollar-quoted strings
    console.log("📝 Executing complete schema...");
=======
    // Execute the entire schema in one query - DO NOT SPLIT ON SEMICOLONS!
    // This prevents breaking PostgreSQL functions with dollar-quoted strings
    console.log("📝 Executing complete schema in one operation...");
>>>>>>> b79f6798
    await pool.query(schemaSql);
    
    console.log("✅ Database schema initialized successfully");
    
    // Verify tables exist
    const result = await pool.query(`
      SELECT table_name 
      FROM information_schema.tables 
      WHERE table_schema = 'public'
      ORDER BY table_name
    `);
    
    const tables = result.rows.map(row => row.table_name);
    console.log("📋 Available tables:", tables.join(", "));
    
    // Verify the account_id column exists in builds table
    const columnCheck = await pool.query(`
      SELECT column_name 
      FROM information_schema.columns 
      WHERE table_name = 'builds' AND column_name = 'account_id'
    `);
    
    if (columnCheck.rows.length > 0) {
      console.log("✅ account_id column exists in builds table");
    } else {
      console.log("⚠️  account_id column missing from builds table");
    }
    
    return true;
  } catch (error) {
    console.error("❌ Database initialization failed:", error.message);
    
    // If it's a "relation already exists" error, that's actually OK
    if (error.message.includes("already exists")) {
      console.log("ℹ️  Database schema already exists, continuing...");
      return true;
    }
    
    throw error;
  }
}
<|MERGE_RESOLUTION|>--- conflicted
+++ resolved
@@ -10,19 +10,17 @@
   try {
     console.log("🔄 Initializing database schema...");
     
+    // Test database connection first
+    await pool.query('SELECT 1');
+    console.log("✅ Database connection successful");
+    
     // Read the schema SQL file
     const schemaPath = path.join(__dirname, "../sql/schema.sql");
     const schemaSql = fs.readFileSync(schemaPath, "utf8");
     
-<<<<<<< HEAD
-    // Execute the entire schema in one query (FIXED!)
-    // This prevents splitting PostgreSQL functions with dollar-quoted strings
-    console.log("📝 Executing complete schema...");
-=======
     // Execute the entire schema in one query - DO NOT SPLIT ON SEMICOLONS!
     // This prevents breaking PostgreSQL functions with dollar-quoted strings
     console.log("📝 Executing complete schema in one operation...");
->>>>>>> b79f6798
     await pool.query(schemaSql);
     
     console.log("✅ Database schema initialized successfully");
@@ -55,9 +53,31 @@
   } catch (error) {
     console.error("❌ Database initialization failed:", error.message);
     
-    // If it's a "relation already exists" error, that's actually OK
-    if (error.message.includes("already exists")) {
-      console.log("ℹ️  Database schema already exists, continuing...");
+    // Enhanced error handling for deployment resilience
+    if (error.message.includes("already exists") || 
+        error.message.includes("relation") ||
+        error.message.includes("function") ||
+        error.message.includes("trigger") ||
+        error.message.includes("extension")) {
+      console.log("ℹ️  Database schema already exists or partial, continuing...");
+      return true;
+    }
+    
+    // For connection errors, log but don't crash in production
+    if (error.code === 'ECONNREFUSED' || 
+        error.code === 'ENOTFOUND' || 
+        error.code === 'ETIMEDOUT' ||
+        error.message.includes("connection")) {
+      console.log("⚠️  Database connection failed, but continuing startup...");
+      console.log("ℹ️  Server will attempt to reconnect on first request");
+      return true;
+    }
+    
+    // For authentication errors in development
+    if (error.message.includes("authentication") || 
+        error.message.includes("password") ||
+        error.message.includes("role")) {
+      console.log("⚠️  Database authentication issue, continuing...");
       return true;
     }
     
